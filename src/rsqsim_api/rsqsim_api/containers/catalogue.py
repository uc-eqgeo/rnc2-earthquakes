--- conflicted
+++ resolved
@@ -509,13 +509,8 @@
 
 
     def plot_slip_2d(self, subduction_cmap: str = "plasma", crustal_cmap: str = "viridis", show: bool = True,
-<<<<<<< HEAD
-                     write: str = None, subplots=None, global_max_sub_slip: int = 0, global_max_slip: int = 0,
-                     hillshading_intensity: float = 0.0):
-=======
                      write: str = None, subplots = None, global_max_sub_slip: int = 0, global_max_slip: int = 0,
-                     figsize: tuple = (6.4, 4.8)):
->>>>>>> 42741433
+                     figsize: tuple = (6.4, 4.8), hillshading_intensity: float = 0.0):
         # TODO: Plot coast (and major rivers?)
         assert self.patches is not None, "Need to populate object with patches!"
 
