from matplotlib import pyplot as plt
import geopandas as gpd
import pathlib
import numpy as np
from shapely.geometry import Polygon, MultiPolygon, box
from typing import Union
from rsqsim_api.io.array_operations import read_tiff
from matplotlib.colors import LightSource, LinearSegmentedColormap
from matplotlib import cm, colors
from matplotlib import pyplot as plt
import matplotlib.ticker as plticker
import pickle
from matplotlib.cm import ScalarMappable
from matplotlib.colors import LogNorm
from mpl_toolkits.axes_grid1 import make_axes_locatable

import rioxarray

coast_shp_fine_name = "data/coastline/nz-coastlines-and-islands-polygons-topo-150k.shp"
coast_shp_coarse_name = "data/coastline/nz-coastlines-and-islands-polygons-topo-1500k.shp"
coast_nat_earth_name = "data/coastline/natural_earth_nztm.shp"
coast_shp_fine = pathlib.Path(__file__).parent / coast_shp_fine_name
coast_shp_coarse = pathlib.Path(__file__).parent / coast_shp_coarse_name
coast_nat_earth = pathlib.Path(__file__).parent / coast_nat_earth_name

roads = pathlib.Path(__file__).parent / "data/other_lines/state_highways.shp"
lakes = pathlib.Path(__file__).parent / "data/other_lines/nz-lake-polygons-topo-1250k.shp"
rivers = pathlib.Path(__file__).parent / "data/other_lines/nz-major-rivers.shp"
regions = pathlib.Path(__file__).parent / "data/other_lines/nz-major-rivers.shp"
hk_boundary = pathlib.Path(__file__).parent / "data/faults/hk_clipping_area.gpkg"


niwa = ""


min_x1 = 800000
min_y1 = 4000000
max_x2 = 3200000
max_y2 = 7500000

min_x1_wgs = 160.
max_x2_wgs = 185.
min_y1_wgs = -51.
max_y2_wgs = -33.


def clip_coast_with_trim(x1: Union[int, float], y1: Union[int, float], x2: Union[int, float], y2: Union[int, float],
                         wgs: bool = False, coarse: bool = False, fine: bool = False):
    """
    To clip coastline into area of interest
    :param x1: Bottom-left easting (NZTM, metres)
    :param y1: Bottom-left northing
    :param x2: Top-right easting
    :param y2: Top-right northing
    :return:
    """
    assert not all([coarse, fine])
    if not wgs:
        conditions = [x1 >= min_x1, y1 >= min_y1, x2 <= max_x2, y2 <= max_y2, x1 < x2, y1 < y2]
        assert all(conditions), "Check coordinates"

    if wgs:
        boundary = gpd.GeoSeries(Polygon(([x1, y1], [x1, y2], [x2, y2], [x2, y1])), crs=4326)
    else:
        boundary = gpd.GeoSeries(Polygon(([x1, y1], [x1, y2], [x2, y2], [x2, y1])), crs=2193)

    if coarse:
        coast_df = gpd.GeoDataFrame.from_file(coast_nat_earth)
    elif fine:
        coast_df = gpd.GeoDataFrame.from_file(coast_shp_fine)
    else:
        coast_df = gpd.GeoDataFrame.from_file(coast_shp_coarse)

    if wgs:
        coast_df.to_crs(epsg=4326, inplace=True)
    trimmed_df = gpd.clip(coast_df, boundary)
    poly_ls = []
    for item in trimmed_df.geometry:
        if isinstance(item, Polygon):
            poly_ls.append(item)
        elif isinstance(item, MultiPolygon):
            poly_ls += list(item.geoms)
    polygon_geoseries = gpd.GeoSeries(poly_ls, crs=2193)

    return polygon_geoseries


def clip_coast(x1: Union[int, float], y1: Union[int, float], x2: Union[int, float], y2: Union[int, float],
               wgs: bool = False, coarse: bool = False, fine: bool = False):
    """
    To clip coastline into area of interest
    :param x1: Bottom-left easting (NZTM, metres)
    :param y1: Bottom-left northing
    :param x2: Top-right easting
    :param y2: Top-right northing
    :return:
    """
    assert not all([coarse, fine])
    if not wgs:
        conditions = [x1 >= min_x1, y1 >= min_y1, x2 <= max_x2, y2 <= max_y2, x1 < x2, y1 < y2]
        assert all(conditions), "Check coordinates"

    if coarse:
        coast_df = gpd.GeoDataFrame.from_file(coast_nat_earth)
    elif fine:
        coast_df = gpd.GeoDataFrame.from_file(coast_shp_fine)
    else:
        coast_df = gpd.GeoDataFrame.from_file(coast_shp_coarse)

    if wgs:
        coast_df.to_crs(epsg=4326, inplace=True)
    trimmed_df = coast_df.cx[x1:x2, y1:y2]

    poly_ls = []
    for item in trimmed_df.geometry:
        if isinstance(item, Polygon):
            poly_ls.append(item)
        elif isinstance(item, MultiPolygon):
            poly_ls += list(item.geoms)
    polygon_geoseries = gpd.GeoSeries(poly_ls, crs=2193)

    return polygon_geoseries

def plot_gis_lines(gis_file: Union[str, pathlib.Path], ax: plt.Axes, color: str, linewidth: int = 0.3, clip_bounds: list = None,
                   linestyle: str = "-"):
    data = gpd.read_file(gis_file)
    if clip_bounds is not None:
        clipping_poly = box(*clip_bounds)
        clipped_data = gpd.clip(data, clipping_poly)
    else:
        clipped_data = data

    clipped_data.plot(color=color, ax=ax, linewidth=linewidth, linestyle=linestyle)

def plot_gis_polygons(gis_file: Union[str, pathlib.Path], ax: plt.Axes, edgecolor: str, linewidth: int = 0.3, clip_bounds: list = None,
                      linestyle: str = "-", facecolor="none"):
    data = gpd.read_file(gis_file)
    if clip_bounds is not None:
        clipping_poly = box(*clip_bounds)
        clipped_data = gpd.clip(data, clipping_poly)
    else:
        clipped_data = data

    clipped_data.plot(edgecolor=edgecolor, ax=ax, linewidth=linewidth, linestyle=linestyle, facecolor=facecolor)


def plot_highway_lines(ax: plt.Axes, color: str = "r", linewidth: int = 1., clip_bounds: list = None,
                  linestyle: str = "-"):
    plot_gis_lines(roads, ax=ax, color=color, linewidth=linewidth, clip_bounds=clip_bounds, linestyle=linestyle)


def plot_river_lines(ax: plt.Axes, color: str = "b", linewidth: int = 0.3, clip_bounds: list = None,
                linestyle: str = "-"):
    plot_gis_lines(rivers, ax=ax, color=color, linewidth=linewidth, clip_bounds=clip_bounds, linestyle=linestyle)


def plot_boundary_polygons(ax: plt.Axes, edgecolor: str = "k", linewidth: int = 0.3, clip_bounds: list = None,
                 linestyle: str = "--", facecolor: str = "none"):
    plot_gis_polygons(regions, ax=ax, edgecolor=edgecolor, linewidth=linewidth, clip_bounds=clip_bounds,
                      linestyle=linestyle, facecolor=facecolor)


def plot_lake_polygons(ax: plt.Axes, edgecolor: str = "b", linewidth: int = 0.3, clip_bounds: list = None,
                 linestyle: str = "-", facecolor: str = "b"):
    plot_gis_polygons(lakes, ax=ax, edgecolor=edgecolor, linewidth=linewidth, clip_bounds=clip_bounds,
                      linestyle=linestyle, facecolor=facecolor)


def plot_hk_boundary(ax: plt.Axes, edgecolor: str = "r", linewidth: int = 0.1, clip_bounds: list = None,
                     linestyle: str = "-", facecolor: str = "0.8"):
    plot_gis_polygons(hk_boundary, ax=ax, edgecolor=edgecolor, linewidth=linewidth, clip_bounds=clip_bounds,
                      linestyle=linestyle, facecolor=facecolor)






def plot_coast(ax: plt.Axes, clip_boundary: list = None, edgecolor: str = "0.5", facecolor: str = 'none', linewidth: int = 0.3,
               trim_polygons=True, wgs: bool = False, coarse: bool = False, fine: bool = False):
    assert not all([coarse, fine])
    if clip_boundary is None:
        if wgs:
            x1, y1, x2, y2 = [min_x1_wgs, min_y1_wgs, max_x2_wgs, max_y2_wgs]
        else:
            x1, y1, x2, y2 = [min_x1, min_y1, max_x2, max_y2]
    else:
        assert isinstance(clip_boundary, list)
        assert len(clip_boundary) == 4
        x1, y1, x2, y2 = clip_boundary
    if trim_polygons:
        clipped_gs = clip_coast_with_trim(x1, y1, x2, y2, wgs=wgs, coarse=coarse)
    else:
        clipped_gs = clip_coast(x1, y1, x2, y2, wgs=wgs, coarse=coarse)

    clipped_gs.plot(ax=ax, edgecolor=edgecolor, facecolor=facecolor, linewidth=linewidth)
    if wgs:
        aspect = 1/np.cos(np.radians(np.mean([y1, y2])))
        ax.set_aspect(aspect)
    return x1, y1, x2, y2


def plot_hillshade(ax, alpha: float = 0.3, vertical_exaggeration: float = 0.01, cmap: LinearSegmentedColormap = None,
                   vmin: float = -10000., vmax: float = 10000, clip_bounds: list = None):
    hillshade_name = "data/bathymetry/niwa_combined_10000.tif"
    hillshade = pathlib.Path(__file__).parent / hillshade_name
    xds = rioxarray.open_rasterio(hillshade)
    clipped = xds.rio.clip_box(*clip_bounds)
    xds.close()
    z = np.array(clipped.data)
    z = np.nan_to_num(z)[0]
    x = clipped.x
    y = clipped.y
    if cmap is not None:
        terrain = cmap
    else:
        terrain = plt.cm.gist_earth
    ls = LightSource(azdeg=315, altdeg=45)
    ax.imshow(ls.shade(z, blend_mode="overlay", cmap=terrain, vmin=vmin, vmax=vmax, vert_exag=vertical_exaggeration),
              extent=[min(x), max(x), min(y), max(y)], alpha=alpha)
    clipped.close()


def plot_hillshade_niwa(ax, alpha: float = 0.3, vertical_exaggeration: float = 0.01, clip_bounds: list = None,
                        cmap: LinearSegmentedColormap = None, vmin: float = -10000., vmax: float = 10000):
    hillshade_name = "data/bathymetry/niwa_nztm.tif"
    hillshade = pathlib.Path(__file__).parent / hillshade_name
    xds = rioxarray.open_rasterio(hillshade)
    clipped = xds.rio.clip_box(*clip_bounds)
    xds.close()
    z = np.array(clipped.data)
    z = np.nan_to_num(z)[0]
    x = clipped.x
    y = clipped.y
    if cmap is not None:
        terrain = cmap
    else:
        terrain = plt.cm.terrain
    ls = LightSource(azdeg=315, altdeg=45)
    ax.imshow(ls.shade(z, blend_mode="overlay", cmap=terrain, vmin=vmin, vmax=vmax, vert_exag=vertical_exaggeration),
              extent=[min(x), max(x), min(y), max(y)], alpha=alpha)
    clipped.close()


def format_label_text_wgs(ax: plt.Axes, xspacing: int = 5, yspacing: int = 5, y_only: bool = False):
    """
    Plots latlon labels for plots in wgs, like in Shaw et al., 2021
    """


    locx = plticker.MultipleLocator(base=xspacing)  # this locator puts ticks at regular intervals
    locy = plticker.MultipleLocator(base=yspacing)  # this locator puts ticks at regular intervals

    xlim = ax.get_xlim()
    ylim = ax.get_ylim()

    ax.yaxis.set_major_locator(locy)

    if not y_only:
        ax.xaxis.set_major_locator(locx)
        xlocs = ax.xaxis.get_ticklocs()
        ax.xaxis.set_ticks(xlocs)
        xlabels = ax.xaxis.get_ticklabels()
        for label, loc in zip(xlabels, xlocs):
            if loc <= 180.:
                label.set_text("+" + f"{int(loc)}" + "$^\\circ$")
            else:
                new_value = loc - 360
                label.set_text(f"{int(new_value)}$^\\circ$")
        ax.xaxis.set_ticklabels(xlabels)

    ylocs = ax.yaxis.get_ticklocs()
    ax.yaxis.set_ticks(ylocs)
    ylabels = ax.yaxis.get_ticklabels()
    for label, loc in zip(ylabels, ylocs):
        label.set_text(f"{int(loc)}" + "$^\\circ$")
    ax.yaxis.set_ticklabels(ylabels)

    ax.set_xlim(*xlim)
    ax.set_ylim(*ylim)


def plot_background(figsize: tuple = (6.4, 4.8), hillshading_intensity: float = 0.0, bounds: tuple = None,
                    plot_rivers: bool = True, plot_lakes: bool = True, hillshade_fine: bool = False,
                    plot_highways: bool = True, plot_boundaries: bool = False, subplots=None,
                    pickle_name: str = None, hillshade_cmap: colors.LinearSegmentedColormap = cm.terrain,plot_edge_label: bool = True,
                    plot_hk: bool = False, plot_fault_outlines: bool = True, wgs: bool =  False, land_color: str ='antiquewhite',
                    plot_sub_cbar: bool = False, sub_slip_max: float = 10., plot_crust_cbar: bool = False, crust_slip_max: float = 6.,
                    subduction_cmap: colors.LinearSegmentedColormap = cm.plasma, crust_cmap: colors.LinearSegmentedColormap = cm.viridis,
                    slider_axis: bool = False):

        if subplots is not None:
            fig, ax = subplots
            main_ax = ax
        else:
            if plot_sub_cbar or plot_crust_cbar:
                if not all([plot_sub_cbar, plot_crust_cbar]):
                    if not slider_axis:
                        mosaic = [["main_figure", "cbar"]]
<<<<<<< HEAD

=======
>>>>>>> 355b2404
                    else:
                        mosaic = [["main_figure", "cbar"],
                                  ["slider", "year"]]
                        height_ratio = [1, 0.1]
                    width_ratio = [1, 0.05]

                else:
                    if not slider_axis:
                        mosaic = [["main_figure", "sub_cbar", "crust_cbar"]]
                    else:
                        mosaic = [["main_figure", "sub_cbar", "crust_cbar"],
                                  ["slider", "year", "year"]]
                        height_ratio = [1, 0.1]
                    width_ratio = [1, 0.05, 0.05]
            else:
                if not slider_axis:
                    mosaic = [["main_figure"]]
                else:
                    mosaic =[["main_figure"],["slider","year","year"]]
                    height_ratio = [1,0.1]
                width_ratio = [1]


            if slider_axis:
                fig, ax = plt.subplot_mosaic(mosaic, gridspec_kw={"height_ratios": height_ratio,
                                                                  "width_ratios": width_ratio},
                                             layout="constrained")
                year_ax = ax["year"]
            else:
                fig, ax = plt.subplot_mosaic(mosaic,
                                             gridspec_kw={"width_ratios": width_ratio},
                                             layout="constrained")
            fig.set_size_inches(figsize)
            main_ax = ax["main_figure"]


        plot_bounds = list(bounds)

        if hillshading_intensity > 0:
            plot_coast(main_ax, clip_boundary=plot_bounds, facecolor=land_color)
            x_lim = main_ax.get_xlim()
            y_lim = main_ax.get_ylim()
            if hillshade_fine:
                plot_hillshade_niwa(main_ax, hillshading_intensity, clip_bounds=plot_bounds, cmap=hillshade_cmap)
            else:
                plot_hillshade(main_ax, hillshading_intensity, clip_bounds=plot_bounds, cmap=hillshade_cmap)
            main_ax.set_xlim(x_lim)
            main_ax.set_ylim(y_lim)
        else:
            plot_coast(main_ax, clip_boundary=plot_bounds,wgs=wgs, facecolor=land_color)

        if plot_lakes:
            plot_lake_polygons(ax=main_ax, clip_bounds=plot_bounds)

        if plot_rivers:
            plot_river_lines(main_ax, clip_bounds=plot_bounds)

        if plot_highways:
            plot_highway_lines(main_ax, clip_bounds=plot_bounds)

        if plot_boundaries:
            plot_boundary_polygons(main_ax, clip_bounds=plot_bounds)

        if plot_hk:
            plot_hk_boundary(main_ax, clip_bounds=plot_bounds)

        if plot_fault_outlines:
            pass

        main_ax.set_aspect("equal")
        x_lim = (plot_bounds[0], plot_bounds[2])
        y_lim = (plot_bounds[1], plot_bounds[3])
        main_ax.set_xlim(x_lim)
        main_ax.set_ylim(y_lim)

        if not plot_edge_label:
            main_ax.set_xticks([])
            main_ax.set_yticks([])

        if slider_axis:
            year_ax.set_xlim(0,1)
            year_ax.set_ylim(0,1)
            year_ax.set_axis_off()
        sub_mappable = ScalarMappable(cmap=subduction_cmap)
        sub_mappable.set_clim(vmin=0, vmax=sub_slip_max)
        crust_mappable = ScalarMappable(cmap=crust_cmap)
        crust_mappable.set_clim(vmin=0, vmax=crust_slip_max)
        if plot_sub_cbar:
            if plot_crust_cbar:
                sub_ax = ax["sub_cbar"]
                crust_ax = ax["crust_cbar"]
            else:
                sub_ax = ax["cbar"]
            sub_cbar = fig.colorbar(
                sub_mappable, cax=sub_ax, extend='max')
            sub_cbar.set_label("Subduction slip (m)")

        if plot_crust_cbar:
            if plot_sub_cbar:
                crust_ax = ax["crust_cbar"]
            else:
                crust_ax = ax["cbar"]
            crust_cbar = fig.colorbar(
                crust_mappable, cax=crust_ax, extend='max')
            crust_cbar.set_label("Crustal slip (m)")

        if pickle_name is not None:
            with open(pickle_name, "wb") as pfile:
                pickle.dump((fig, ax), pfile)

        return fig, ax


<|MERGE_RESOLUTION|>--- conflicted
+++ resolved
@@ -285,7 +285,7 @@
                     plot_highways: bool = True, plot_boundaries: bool = False, subplots=None,
                     pickle_name: str = None, hillshade_cmap: colors.LinearSegmentedColormap = cm.terrain,plot_edge_label: bool = True,
                     plot_hk: bool = False, plot_fault_outlines: bool = True, wgs: bool =  False, land_color: str ='antiquewhite',
-                    plot_sub_cbar: bool = False, sub_slip_max: float = 10., plot_crust_cbar: bool = False, crust_slip_max: float = 6.,
+                    plot_sub_cbar: bool = False, sub_slip_max: float = 20., plot_crust_cbar: bool = False, crust_slip_max: float = 10.,
                     subduction_cmap: colors.LinearSegmentedColormap = cm.plasma, crust_cmap: colors.LinearSegmentedColormap = cm.viridis,
                     slider_axis: bool = False):
 
@@ -297,10 +297,7 @@
                 if not all([plot_sub_cbar, plot_crust_cbar]):
                     if not slider_axis:
                         mosaic = [["main_figure", "cbar"]]
-<<<<<<< HEAD
-
-=======
->>>>>>> 355b2404
+
                     else:
                         mosaic = [["main_figure", "cbar"],
                                   ["slider", "year"]]
