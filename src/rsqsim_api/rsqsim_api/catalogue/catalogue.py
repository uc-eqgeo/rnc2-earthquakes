"""
Catalogue class
"""
from typing import Union, Iterable, List, Any
from collections import abc, Counter, defaultdict
import os
import pickle

from multiprocessing import Queue, Process
from multiprocessing import sharedctypes
import pandas as pd
import numpy as np
import pyproj
from matplotlib import pyplot as plt
from matplotlib import cm, colors
from shapely.geometry import Polygon
import geopandas as gpd

from rsqsim_api.fault.multifault import RsqSimMultiFault, RsqSimSegment
from rsqsim_api.catalogue.event import RsqSimEvent
from rsqsim_api.io.read_utils import read_earthquake_catalogue, read_binary, catalogue_columns, read_csv_and_array, read_text
from rsqsim_api.io.write_utils import write_catalogue_dataframe_and_arrays
from rsqsim_api.tsunami.tsunami import SeaSurfaceDisplacements
from rsqsim_api.visualisation.utilities import plot_coast, plot_background, plot_hillshade_niwa, plot_lake_polygons, \
    plot_river_lines, plot_highway_lines, plot_boundary_polygons
from rsqsim_api.io.bruce_shaw_utilities import bruce_subduction
import rsqsim_api.io.rsqsim_constants as csts
from rsqsim_api.catalogue.utilities import calculate_scaling_c, calculate_stress_drop, \
    summary_statistics

fint = Union[int, float]
sensible_ranges = {"t0": (0, 1.e15), "m0": (1.e13, 1.e24), "mw": (2.5, 10.0),
                   "x": (-180., 1.e8), "y": (-90., 1.e8), "z": (-1.e6, 0),
                   "area": (0, 1.e12), "dt": (0, 1200)}

list_file_suffixes = (".pList", ".eList", ".dList", ".tList")
extra_file_suffixes = (".dmuList", ".dsigmaList", ".dtauList", ".taupList")


def get_mask(ev_ls, min_patches, faults_with_patches, event_list, patch_list, queue):
    patches = np.asarray(patch_list)
    events = np.asarray(event_list)

    unique_events, unique_event_indices = np.unique(events, return_index=True)
    unique_dic = {unique_events[i]: (unique_event_indices[i], unique_event_indices[i + 1]) for i in
                  range(len(unique_events) - 1)}
    unique_dic[unique_events[-1]] = (unique_event_indices[-1], len(events))
    for index in ev_ls:
        ev_range = unique_dic[index]
        ev_indices = np.arange(ev_range[0], ev_range[1])

        patch_numbers = patches[ev_indices]
        patches_on_fault = defaultdict(list)
        [patches_on_fault[faults_with_patches[i]].append(i) for i in patch_numbers]

        mask = np.full(len(patch_numbers), True)
        for fault in patches_on_fault.keys():
            patches_on_this_fault = patches_on_fault[fault]
            if len(patches_on_this_fault) < min_patches:
                patch_on_fault_indices = np.searchsorted(patch_numbers, patches_on_this_fault)
                mask[patch_on_fault_indices] = False

        queue.put((index, ev_indices, mask))


class RsqSimCatalogue:
    def __init__(self):
        # Essential attributes
        self._catalogue_df = None
        self._event_list = None
        self._patch_list = None
        self._patch_time_list = None
        self._patch_slip = None
        self._accumulated_slip = None
        self._event_mean_slip = None
        self._event_length = None
        self._event_mean_sdr = None
        self._event_length = None
        # Useful attributes
        self.t0, self.m0, self.mw = (None,) * 3
        self.x, self.y, self.z = (None,) * 3
        self.area, self.dt = (None,) * 2

    @property
    def catalogue_df(self):
        return self._catalogue_df

    @catalogue_df.setter
    def catalogue_df(self, dataframe: pd.DataFrame):
        assert dataframe.columns.size == 8, "Should have 8 columns"
        assert all([col.dtype in ("float", "int") for i, col in dataframe.items()])
        dataframe.columns = catalogue_columns
        self._catalogue_df = dataframe

    def check_list(self, data_list: np.ndarray, data_type: str):
        assert data_type in ("i", "d")
        if self.catalogue_df is None:
            raise AttributeError("Read in main catalogue (eqs.*.out) before list files")
        if data_type == "i":
            assert data_list.dtype.char in np.typecodes['AllInteger']
        else:
            assert data_list.dtype.char in np.typecodes['AllFloat']
        assert data_list.ndim == 1, "Expecting 1D array as input"
        return

    @property
    def event_list(self):
        return self._event_list

    @event_list.setter
    def event_list(self, data_list: np.ndarray):
        self.check_list(data_list, data_type="i")
        if not len(np.unique(data_list)) == len(self.catalogue_df):
            print(len(np.unique(data_list)),len(self.catalogue_df))
            raise ValueError("Numbers of events in catalogue and supplied list are different!")
        self._event_list = data_list

    @property
    def patch_list(self):
        return self._patch_list

    @patch_list.setter
    def patch_list(self, data_list: np.ndarray):
        self.check_list(data_list, data_type="i")
        self._patch_list = data_list

    @property
    def patch_time_list(self):
        return self._patch_time_list

    @patch_time_list.setter
    def patch_time_list(self, data_list: np.ndarray):
        self.check_list(data_list, data_type="d")
        self._patch_time_list = data_list

    @property
    def patch_slip(self):
        return self._patch_slip

    @patch_slip.setter
    def patch_slip(self, data_list: np.ndarray):
        self.check_list(data_list, data_type="d")
        self._patch_slip = data_list

    @property
    def accumulated_slip(self):
        if self._accumulated_slip is None:
            self.assign_accumulated_slip()
        return self._accumulated_slip

    @property
    def event_mean_slip(self):
        return self._event_mean_slip

    @property
    def event_mean_sdr(self):
        return self._event_mean_sdr

    @property
    def event_length(self):
        return self._event_length

    @classmethod
    def from_dataframe(cls, dataframe: pd.DataFrame, reproject: List = None):
        rsqsim_cat = cls()
        if reproject is not None:
            assert isinstance(reproject, (tuple, list))
            assert len(reproject) == 2
            in_epsg, out_epsg = reproject
            transformer = pyproj.Transformer.from_crs(in_epsg, out_epsg, always_xy=True)
            new_x, new_y = transformer.transform(dataframe["x"], dataframe["y"])
            dataframe["x"] = new_x
            dataframe["y"] = new_y
        rsqsim_cat.catalogue_df = dataframe
        return rsqsim_cat

    @classmethod
    def from_catalogue_file(cls, filename: str, reproject: List = None):
        assert os.path.exists(filename)
        catalogue_df = read_earthquake_catalogue(filename)
        rsqsim_cat = cls.from_dataframe(catalogue_df, reproject=reproject)
        return rsqsim_cat

    @classmethod
    def from_catalogue_file_and_lists(cls, catalogue_file: str, list_file_directory: str,
                                      list_file_prefix: str, read_extra_lists: bool = False, reproject: List = None, serial: bool = False, endian: str = "little"):
        assert os.path.exists(catalogue_file)
        assert os.path.exists(list_file_directory)

        standard_list_files = [os.path.join(list_file_directory, list_file_prefix + suffix)
                               for suffix in list_file_suffixes]
        for fname, suffix in zip(standard_list_files, list_file_suffixes):
            if not os.path.exists(fname):
                raise FileNotFoundError("{} file required to populate event slip distributions".format(suffix))

        # Read in catalogue to dataframe and initiate class instance
        rcat = cls.from_catalogue_file(catalogue_file, reproject=reproject)
        # print("Messing around with this 9/5/23 - check it still does what you want!")
        #
        # print(rcat.catalogue_df.index)
        if serial:
            rcat.patch_list = read_text(standard_list_files[0], format="i") - 1
            # indices start from 1, change so that it is zero instead
            rcat.event_list = read_text(standard_list_files[1], format="i") - 1
            rcat.patch_slip, rcat.patch_time_list = [read_text(fname, format="d") for fname in
                                                     standard_list_files[2:]]
        else:
            rcat.patch_list = read_binary(standard_list_files[0], format="i",endian=endian) - 1
            # indices start from 1, change so that it is zero instead
            rcat.event_list = read_binary(standard_list_files[1], format="i",endian=endian) - 1
            rcat.patch_slip, rcat.patch_time_list = [read_binary(fname, format="d",endian=endian) for fname in standard_list_files[2:]]

        return rcat



    @classmethod
    def from_dataframe_and_arrays(cls, dataframe: pd.DataFrame, event_list: np.ndarray, patch_list: np.ndarray,
                                  patch_slip: np.ndarray, patch_time_list: np.ndarray,reproject: List = None):
        assert all([arr.ndim == 1 for arr in [event_list, patch_list, patch_slip, patch_time_list]])
        list_len = event_list.size
        assert all([arr.size == list_len for arr in [patch_list, patch_slip, patch_time_list]])
        assert len(np.unique(event_list)) == len(dataframe), "Number of events in dataframe and lists do not match"
        rcat = cls.from_dataframe(dataframe,reproject=reproject)
        rcat.event_list, rcat.patch_list, rcat.patch_slip, rcat.patch_time_list = [event_list, patch_list,
                                                                                   patch_slip, patch_time_list]
        return rcat

    @classmethod
    def from_csv_and_arrays(cls, prefix: str, read_index: bool = True, reproject: List = None):
        df, event_ls, patch_ls, slip_ls, time_ls = read_csv_and_array(prefix, read_index=read_index)
        return cls.from_dataframe_and_arrays(df, event_ls, patch_ls, slip_ls, time_ls, reproject=reproject)

    def write_csv_and_arrays(self, prefix: str, directory: str = None, write_index: bool = True):
        assert prefix, "Empty prefix!"
        if directory is not None:
            if not os.path.exists(directory):
                os.mkdir(directory)

        write_catalogue_dataframe_and_arrays(prefix, self, directory=directory, write_index=write_index)

    def first_event(self, fault_model: RsqSimMultiFault):
        return self.events_by_number(int(self.catalogue_df.index[0]), fault_model)[0]

    def nth_event(self,fault_model: RsqSimMultiFault,n: int):
        assert isinstance(n,int)
        return self.events_by_number(int(self.catalogue_df.index[n-1]), fault_model)[0]

    def first_n_events(self, number_of_events: int, fault_model: RsqSimMultiFault):
        return self.events_by_number(list(self.catalogue_df.index[:number_of_events]), fault_model)

    def all_events(self, fault_model: RsqSimMultiFault):
        return self.events_by_number(list(self.catalogue_df.index), fault_model)


    def event_outlines(self, fault_model: RsqSimMultiFault, event_numbers: Iterable = None):
        if event_numbers is not None:
            events = self.events_by_number(event_numbers, fault_model)
        else:
            events = self.all_events(fault_model)
        return [event.exterior for event in events]

    def filter_df(self, min_t0: fint = None, max_t0: fint = None, min_m0: fint = None,
                  max_m0: fint = None, min_mw: fint = None, max_mw: fint = None,
                  min_x: fint = None, max_x: fint = None, min_y: fint = None, max_y: fint = None,
                  min_z: fint = None, max_z: fint = None, min_area: fint = None, max_area: fint = None,
                  min_dt: fint = None, max_dt: fint = None):

        assert isinstance(self.catalogue_df, pd.DataFrame), "Read in data first!"
        conditions_str = ""
        range_checks = [(min_t0, max_t0, "t0"), (min_m0, max_m0, "m0"), (min_mw, max_mw, "mw"),
                        (min_x, max_x, "x"), (min_y, max_y, "y"), (min_z, max_z, "z"),
                        (min_area, max_area, "area"), (min_dt, max_dt, "dt")]

        if all([any([a is not None for a in (min_m0, max_m0)]),
                any([a is not None for a in (min_mw, max_mw)])]):
            print("Probably no need to filter by both M0 and Mw...")

        for range_check in range_checks:
            min_i, max_i, label = range_check
            if any([a is not None for a in (min_i, max_i)]):
                for a in (min_i, max_i):
                    if not any([a is None, isinstance(a, (float, int))]):
                        raise ValueError("Min and max {} should be int or float".format(label))
                sensible_min, sensible_max = sensible_ranges[label]
                if min_i is None:
                    min_i = sensible_min
                if max_i is None:
                    max_i = sensible_max
                sensible_conditions = all([sensible_min <= a <= sensible_max for a in (min_i, max_i)])

                if not sensible_conditions:
                    raise ValueError("{} values should be between {:e} and {:e}".format(label, sensible_min,
                                                                                        sensible_max))

                range_condition_str = "{} >= {:e} & {} < {:e}".format(label, min_i, label, max_i)
                if not conditions_str:
                    conditions_str += range_condition_str
                else:
                    conditions_str += " & "
                    conditions_str += range_condition_str

        if not conditions_str:
            print("No valid conditions... Copying original catalogue")
            return

        trimmed_df = self.catalogue_df[self.catalogue_df.eval(conditions_str)]
        return trimmed_df

    def filter_whole_catalogue(self, min_t0: fint = None, max_t0: fint = None, min_m0: fint = None,
                               max_m0: fint = None, min_mw: fint = None, max_mw: fint = None,
                               min_x: fint = None, max_x: fint = None, min_y: fint = None, max_y: fint = None,
                               min_z: fint = None, max_z: fint = None, min_area: fint = None, max_area: fint = None,
                               min_dt: fint = None, max_dt: fint = None, reset_index: bool = False):

        trimmed_df = self.filter_df(min_t0, max_t0, min_m0, max_m0, min_mw, max_mw, min_x, max_x, min_y, max_y,
                                    min_z, max_z, min_area, max_area, min_dt, max_dt)
        event_indices = np.where(np.in1d(self.event_list, np.array(trimmed_df.index)))[0]
        trimmed_event_ls = self.event_list[event_indices]
        trimmed_patch_ls = self.patch_list[event_indices]
        trimmed_patch_slip = self.patch_slip[event_indices]
        trimmed_patch_time = self.patch_time_list[event_indices]

        if reset_index:
            trimmed_df.reset_index(inplace=True, drop=True)
            unique_indices = np.unique(trimmed_event_ls)
            index_array = np.zeros(trimmed_event_ls.shape, dtype=int)
            for new_i, old_i in enumerate(unique_indices):
                index_array[np.where(trimmed_event_ls == old_i)] = new_i
        else:
            index_array = trimmed_event_ls

        rcat = self.from_dataframe_and_arrays(trimmed_df, event_list=index_array, patch_list=trimmed_patch_ls,
                                              patch_slip=trimmed_patch_slip, patch_time_list=trimmed_patch_time)
        return rcat

    def filter_by_events(self, event_number: Union[int, Iterable[int]], reset_index: bool = False):
        if isinstance(event_number, (int,np.int32,np.int64)):
            ev_ls = [event_number]
        else:
            assert isinstance(event_number, abc.Iterable), "Expecting either int or array/list of ints"
            ev_ls = list(event_number)
            assert all([isinstance(a, (int, np.int32,np.int64)) for a in ev_ls])
        trimmed_df = self.catalogue_df.loc[ev_ls]
        event_indices = np.where(np.in1d(self.event_list, np.array(trimmed_df.index)))[0]
        trimmed_event_ls = self.event_list[event_indices]
        trimmed_patch_ls = self.patch_list[event_indices]
        trimmed_patch_slip = self.patch_slip[event_indices]
        trimmed_patch_time = self.patch_time_list[event_indices]

        if reset_index:
            trimmed_df.reset_index(inplace=True, drop=True)
            unique_indices = np.unique(trimmed_event_ls)
            index_array = np.zeros(trimmed_event_ls.shape, dtype=int)
            for new_i, old_i in enumerate(unique_indices):
                index_array[np.where(trimmed_event_ls == old_i)] = new_i
            print(index_array)
        else:
            index_array = trimmed_event_ls

        rcat = self.from_dataframe_and_arrays(trimmed_df, event_list=index_array, patch_list=trimmed_patch_ls,
                                              patch_slip=trimmed_patch_slip, patch_time_list=trimmed_patch_time)
        return rcat

    def drop_few_patches(self, fault_model: RsqSimMultiFault, min_patches: int = 3):
        event_list = self.events_by_number(self.catalogue_df.index, fault_model, min_patches=min_patches)
        new_ids = [ev.event_id for ev in event_list if len(ev.patches) >= min_patches]
        print(len(event_list), new_ids)

        return self.filter_by_events(new_ids)

    def filter_by_fault(self, fault_or_faults: Union[RsqSimMultiFault, RsqSimSegment, list, tuple],
                        minimum_patches_per_fault: int = None):
        if isinstance(fault_or_faults,RsqSimSegment):
            fault_ls = [fault_or_faults]
        elif isinstance(fault_or_faults,RsqSimMultiFault):
            fault_ls=fault_or_faults.faults
        else:
            fault_ls = list(fault_or_faults)

        if minimum_patches_per_fault is not None:
            assert isinstance(minimum_patches_per_fault, int)
            assert minimum_patches_per_fault > 0

        # Collect all fault numbers
        all_patches = []
        for fault in fault_ls:
            all_patches += list(fault.patch_dic.keys())
        patch_numbers = np.unique(np.array(all_patches))

        #in1d will return true if any value in patch_numbers matches a value in patch_list
        #i.e. don't have to rupture all faults in the list, only 1
        patch_indices = np.where(np.in1d(self.patch_list, patch_numbers))[0]
        selected_events = self.event_list[patch_indices]
        selected_patches = self.patch_list[patch_indices]
        if selected_events.size > 0:
            if minimum_patches_per_fault is not None:
                events_gt_min = []
                for fault in fault_ls:
                    fault_patches = np.array(list(fault.patch_dic.keys()))
                    fault_patch_indices = np.where(np.in1d(selected_patches, fault_patches))[0]
                    fault_event_list = selected_events[fault_patch_indices]
                    events_counter = Counter(fault_event_list)
                    events_sufficient_patches = np.array([ev for ev, count in events_counter.items()
                                                          if count >= minimum_patches_per_fault])
                    events_gt_min += list(events_sufficient_patches)
                event_numbers = np.unique(np.array(events_gt_min))
                event_indices = np.where(np.in1d(self.event_list, event_numbers))[0]

            else:
                event_numbers = np.unique(selected_events)
                event_indices = np.where(np.in1d(self.event_list, event_numbers))[0]
            trimmed_df = self.catalogue_df.loc[event_numbers]

            filtered_cat = self.from_dataframe(trimmed_df)
            filtered_cat.event_list = self.event_list[event_indices]
            filtered_cat.patch_list = self.patch_list[event_indices]
            filtered_cat.patch_slip = self.patch_slip[event_indices]
            filtered_cat.patch_time_list = self.patch_time_list[event_indices]

            return filtered_cat
        else:
            print("No events found on the following faults:")
            for fault in fault_ls:
               print(fault.name)

            return None

    def filter_not_on_fault(self, fault_or_faults: Union[RsqSimMultiFault, RsqSimSegment, list, tuple],fault_model: RsqSimMultiFault):
        if isinstance(fault_or_faults, RsqSimSegment):
            fault_ls = [fault_or_faults.name]
        elif isinstance(fault_or_faults, RsqSimMultiFault):
            fault_ls = [fault.name for fault in fault_or_faults.faults]
        else:
            fault_ls = list(fault_or_faults)

        ev_list=[]
        for event in self.all_events(fault_model=fault_model):
            fault_names=[fault.name for fault in event.faults]
            if not any([name in fault_ls for name in fault_names]):
                ev_list.append(event.event_id)

        if len(ev_list) >0 :
            return self.filter_by_events(ev_list)
        else:
            print("All events include at least one of the specified faults.")

            return None


    def find_surface_rupturing_events(self,fault_model: RsqSimMultiFault,min_slip: float =0.1, method: str = 'vertex',
                                      n_patches: int = 1, max_depth: float = -1000., n_faults: int =1, write_flt_dict: bool = False):

        """
        min_slip = 0.1  # min slip on a surface patch in m
        method = 'centroid'  # specify vertex or centroid
        n_patches = 1  # number of surface rupturing patches needed
        max_depth = -2000.  # max depth for a 'surface' patch vertex or centroid - about 1000 for vertex or 2000 for centroid
        n_faults = 1  # number of surface rupturing faults required (intended for sorting multifault events later)"""

        assert method in ['centroid','vertex'],"Method must be centroid or vertex"
        assert max_depth < 0., "depths should be negative"
        if write_flt_dict:
            flt_dict = {}
        surface_ev_ids = []
        for event in self.all_events(fault_model=fault_model):
            surface_faults = event.find_surface_faults(fault_model, min_slip=min_slip, method=method,
                                                       n_patches=n_patches, max_depth=max_depth)
            if len(surface_faults) >= n_faults:
                surface_ev_ids.append(event.event_id)
                if write_flt_dict:
                    flt_dict[event.event_id] = surface_faults

        if write_flt_dict:
            return surface_ev_ids, flt_dict
        else:
            return surface_ev_ids
    def find_multi_fault(self,fault_model: RsqSimMultiFault):
        """
        Identify events involving more than 1 fault. Note that this is based on named fault segments so might not
        reflect the area ruptured/ be consistent with other approaches to understanding multifault ruptures.

        Parameters
        ----------
        fault_model : RsqSimMultiFault object

        Returns
        -------
        list of multifault events
        RsqSimCatalogue with only multifault ruptures
        """
        multifault = [ev for ev in self.all_events(fault_model) if ev.num_faults > 1]
        # and filter catalogue to just these events
        multifault_ids = [event.event_id for event in multifault]
        multi_cat = self.filter_by_events(multifault_ids)
        return multifault,multi_cat

    def filter_by_region(self, region: Union[Polygon, gpd.GeoSeries], fault_model: RsqSimMultiFault,
                         event_numbers: Iterable = None):
        pass

    def filter_by_patch_numbers(self, patch_numbers):
        patch_indices = np.where(np.in1d(self.patch_list, patch_numbers))[0]
        event_numbers = self.event_list[patch_indices]
        if event_numbers.size:
            trimmed_df = self.catalogue_df.loc[np.unique(event_numbers)]
            filtered_cat = self.from_dataframe(trimmed_df)
            filtered_cat.event_list = event_numbers
            filtered_cat.patch_list = self.patch_list[patch_indices]
            filtered_cat.patch_slip = self.patch_slip[patch_indices]
            filtered_cat.patch_time_list = self.patch_time_list[patch_indices]
            return filtered_cat
        else:
            print("No events found!")
            return

    def events_by_number(self, event_number: Union[int, Iterable[int]], fault_model: RsqSimMultiFault,
                         child_processes: int = 0, min_patches: int = 1):
        assert isinstance(fault_model,RsqSimMultiFault), "Fault model required"
        if isinstance(event_number, (int, np.int32, np.int64)):
            ev_ls = [event_number]
        else:
            assert isinstance(event_number, abc.Iterable), "Expecting either int or array/list of ints"
            ev_ls = list(event_number)
<<<<<<< HEAD
            assert all([isinstance(a, (int, np.int32, np.int64)) for a in ev_ls])
=======
            assert all([isinstance(a, (int,np.int32)) for a in ev_ls])

>>>>>>> 355b2404
        out_events = []

        cat_dict = self.catalogue_df.to_dict(orient='index')

        # Stores the first and last index for each event
        unique_events, unique_event_indices = np.unique(self.event_list, return_index=True)
        unique_dic = {unique_events[i]: (unique_event_indices[i], unique_event_indices[i + 1]) for i in
                      range(len(unique_events) - 1)}
        unique_dic[unique_events[-1]] = (unique_event_indices[-1], len(self.event_list))

        if child_processes == 0:
            for index in ev_ls:
                ev_range = unique_dic[index]
                ev_indices = np.arange(ev_range[0], ev_range[1])
                patch_numbers = self.patch_list[ev_indices]
                patch_slip = self.patch_slip[ev_indices]
                patch_time_list = self.patch_time_list[ev_indices]
                ev_data = cat_dict[index]
                event_i = RsqSimEvent.from_earthquake_list(ev_data['t0'], ev_data['m0'], ev_data['mw'], ev_data['x'],
                                                           ev_data['y'], ev_data['z'], ev_data['area'], ev_data['dt'],
                                                           patch_numbers=patch_numbers,
                                                           patch_slip=patch_slip,
                                                           patch_time=patch_time_list,
                                                           fault_model=fault_model, min_patches=min_patches,
                                                           event_id=index)
                out_events.append(event_i)

        else:
            # Using shared data between processes
            event_list = np.ctypeslib.as_ctypes(self.event_list)
            raw_event_list = sharedctypes.RawArray(event_list._type_, event_list)

            patch_list = np.ctypeslib.as_ctypes(self.patch_list)
            raw_patch_list = sharedctypes.RawArray(event_list._type_, patch_list)

            queue = Queue()  # queue to handle processed events

            # much faster to serialize when dealing with numbers instead of objects
            faults_with_patches = {patch_num: seg.segment_number for (patch_num, seg) in
                                   fault_model.faults_with_patches.items()}

            ev_chunks = np.array_split(np.array(ev_ls),
                                       child_processes)  # break events into equal sized chunks for each child process
            processes = []
            for i in range(child_processes):
                p = Process(target=get_mask, args=(
                    ev_chunks[i], min_patches, faults_with_patches, raw_event_list, raw_patch_list, queue))
                p.start()
                processes.append(p)

            num_events = len(ev_ls)
            while len(out_events) < num_events:
                index, ev_indices, mask = queue.get()
                patch_numbers = self.patch_list[ev_indices]
                patch_slip = self.patch_slip[ev_indices]
                patch_time = self.patch_time_list[ev_indices]
                ev_data = cat_dict[index]
                event_i = RsqSimEvent.from_multiprocessing(ev_data['t0'], ev_data['m0'], ev_data['mw'], ev_data['x'],
                                                           ev_data['y'], ev_data['z'], ev_data['area'], ev_data['dt'],
                                                           patch_numbers, patch_slip, patch_time,
                                                           fault_model, mask, event_id=index)
                out_events.append(event_i)

            for p in processes:
                p.join()

        return out_events

    def assign_accumulated_slip(self):
        """
        Create dict of patch numbers with slip accumulated over events in the catalogue.
        Note that this overwrites any other value which could have been assigned to accumulated slip.
        """
        accumulated_slip = {}
        for patch_i in np.unique(self.patch_list):
            matching = (self.patch_list == patch_i)
            accumulated_slip_i = self.patch_slip[matching].sum()
            accumulated_slip[patch_i] = accumulated_slip_i
        self._accumulated_slip = accumulated_slip

    def assign_event_mean_slip(self, fault_model: RsqSimMultiFault):
        """
        Create dict of event ids with associated mean slip on the patches which slip in them.
        Note that this overwrites any other value which could have been assigned to mean slip.
        """
        event_mean_slip = {}
        for event in self.all_events(fault_model):
            event_mean_slip[event.event_id] = event.mean_slip
        self._event_mean_slip = event_mean_slip

    def assign_event_mean_sdr(self, fault_model: RsqSimMultiFault):
        """
        Create dict of event ids with associated mean strike,dip and rake on the patches which slip in them.
        Note that this overwrites any other value which could have been assigned to mean strike, mean dip or mean rake.
        """
        event_mean_sdr = {}
        for event in self.all_events(fault_model):
            event_mean_sdr[event.event_id] = [round(event.mean_strike),round(event.mean_dip),round(event.mean_rake)]
        self._event_mean_sdr = event_mean_sdr


    def assign_event_length(self, fault_model: RsqSimMultiFault):
        """
        Create dict of event ids with associated maximum horizontal straight line distances between patches which slip in them.
        Note that this overwrites any other value which could have been assigned to event length.
        """
        event_lengths = {}
        for event in self.all_events(fault_model):
           event.find_length()
           event_lengths[event.event_id] = event.length
        self._event_length = event_lengths


    def plot_accumulated_slip_2d(self, fault_model: RsqSimMultiFault, subduction_cmap: str = "plasma",
                                 crustal_cmap: str = "viridis", show: bool = True,
                                 write: str = None, subplots=None, global_max_sub_slip: int = 0,
                                 global_max_slip: int = 0,
                                 figsize: tuple = (6.4, 4.8), hillshading_intensity: float = 0.0, bounds: tuple = None,
                                 plot_rivers: bool = True, plot_lakes: bool = True,
                                 plot_highways: bool = True, plot_boundaries: bool = False,
                                 create_background: bool = False,
                                 coast_only: bool = True, hillshade_cmap: colors.LinearSegmentedColormap = cm.terrain,
                                 plot_log_scale: bool = False, log_cmap: str = "magma", log_min: float = 1.0,
                                 log_max: float = 100., plot_traces: bool = True, trace_colour: str = "pink",
                                 min_slip_percentile: float = None, min_slip_value: float = None,
                                 plot_zeros: bool = True):

        if bounds is None and fault_model.bounds is not None:
            bounds = fault_model.bounds

        if all([min_slip_percentile is not None, min_slip_value is None]):
            min_slip = np.percentile(self.patch_slip, min_slip_percentile)
        else:
            min_slip = min_slip_value

        if subplots is not None:
            if isinstance(subplots, str):
                # Assume pickled figure
                with open(subplots, "rb") as pfile:
                    loaded_subplots = pickle.load(pfile)
                fig, ax = loaded_subplots
            else:
                # Assume matplotlib objects
                fig, ax = subplots
        elif create_background:
            # TODO: add this directory + file to repo data/other_lines/nz-lake-polygons-topo-1250k.shp
            fig, ax = plot_background(figsize=figsize, hillshading_intensity=hillshading_intensity,
                                      bounds=bounds, plot_rivers=plot_rivers, plot_lakes=plot_lakes,
                                      plot_highways=plot_highways, plot_boundaries=plot_boundaries,
                                      hillshade_cmap=hillshade_cmap)
        elif coast_only:
            fig, ax = plot_background(figsize=figsize, hillshading_intensity=hillshading_intensity,
                                      bounds=bounds, plot_rivers=False, plot_lakes=False, plot_highways=False,
                                      plot_boundaries=False, hillshade_cmap=hillshade_cmap)
        else:
            fig, ax = plt.subplots()
            fig.set_size_inches(figsize)

        # Find maximum slip on subduction interface
        max_slip = 0

        colour_dic = {}
        for f_i, fault in enumerate(fault_model.faults):
            if fault.name in bruce_subduction:
                if plot_zeros:
                    colours = np.zeros(fault.patch_numbers.shape)
                else:
                    colours = np.nan * np.ones(fault.patch_numbers.shape)
                for local_id, patch_id in enumerate(fault.patch_numbers):
                    if patch_id in self.accumulated_slip.keys():
                        if min_slip is not None:
                            if self.accumulated_slip[patch_id] >= min_slip:
                                colours[local_id] = self.accumulated_slip[patch_id]
                        else:
                            if self.accumulated_slip[patch_id] > 0.:
                                colours[local_id] = self.accumulated_slip[patch_id]

                colour_dic[f_i] = colours
                if np.nanmax(colours) > max_slip:
                    max_slip = np.nanmax(colours)
        max_slip = global_max_sub_slip if global_max_sub_slip > 0 else max_slip

        plots = []

        # Plot subduction interface
        subduction_list = []
        subduction_plot = None
        for f_i, fault in enumerate(fault_model.faults):
            if fault.name in bruce_subduction:
                subduction_list.append(fault.name)
                if plot_log_scale:
                    subduction_plot = ax.tripcolor(fault.vertices[:, 0], fault.vertices[:, 1], fault.triangles,
                                                   facecolors=colour_dic[f_i],
                                                   cmap=log_cmap, norm=colors.LogNorm(vmin=log_min, vmax=log_max))
                else:
                    subduction_plot = ax.tripcolor(fault.vertices[:, 0], fault.vertices[:, 1], fault.triangles,
                                                   facecolors=colour_dic[f_i],
                                                   cmap=subduction_cmap, vmin=0., vmax=max_slip)
                plots.append(subduction_plot)

        max_slip = 0
        colour_dic = {}
        for f_i, fault in enumerate(fault_model.faults):
            if fault.name not in bruce_subduction:
                if plot_zeros:
                    colours = np.zeros(fault.patch_numbers.shape)
                else:
                    colours = np.nan * np.ones(fault.patch_numbers.shape)
                for local_id, patch_id in enumerate(fault.patch_numbers):
                    if patch_id in self.accumulated_slip.keys():
                        if min_slip is not None:
                            if self.accumulated_slip[patch_id] >= min_slip:
                                colours[local_id] = self.accumulated_slip[patch_id]
                        else:
                            if self.accumulated_slip[patch_id] > 0.:
                                colours[local_id] = self.accumulated_slip[patch_id]
                colour_dic[f_i] = colours
                if np.nanmax(colours) > max_slip:
                    max_slip = np.nanmax(colours)
        max_slip = global_max_slip if global_max_slip > 0 else max_slip

        crustal_plot = None
        for f_i, fault in enumerate(fault_model.faults):
            if fault.name not in bruce_subduction:
                if plot_log_scale:
                    crustal_plot = ax.tripcolor(fault.vertices[:, 0], fault.vertices[:, 1], fault.triangles,
                                                facecolors=colour_dic[f_i],
                                                cmap=log_cmap, norm=colors.LogNorm(vmin=log_min, vmax=log_max))
                else:
                    crustal_plot = ax.tripcolor(fault.vertices[:, 0], fault.vertices[:, 1], fault.triangles,
                                                facecolors=colour_dic[f_i],
                                                cmap=crustal_cmap, vmin=0., vmax=max_slip)
                plots.append(crustal_plot)

        if any([subplots is None, isinstance(subplots, str)]):
            if plot_log_scale:
                if subduction_list:
                    sub_cbar = fig.colorbar(subduction_plot, ax=ax)
                    sub_cbar.set_label("Slip (m)")
                elif crustal_plot is not None:
                    crust_cbar = fig.colorbar(crustal_plot, ax=ax)
                    crust_cbar.set_label("Slip (m)")
            else:
                if subduction_list:
                    sub_cbar = fig.colorbar(subduction_plot, ax=ax)
                    sub_cbar.set_label("Subduction slip (m)")
                if crustal_plot is not None:
                    crust_cbar = fig.colorbar(crustal_plot, ax=ax)
                    crust_cbar.set_label("Slip (m)")

        plot_coast(ax=ax)

        if write is not None:
            fig.savefig(write, dpi=300)
            if show:
                plt.show()
            else:
                plt.close(fig)

        if show and subplots is None:
            plt.show()

        return plots

    def plot_mfd(self, plot_type: str = 'differential' , nSamp: int = 1000,
                 window: float = 80.*csts.seconds_per_year, n_bins: int=50, instrumental_path: str = None, inst_year_min: float = 1940, show: bool = True,
                write: str = None, tmin: float = None, tmax: float = None, depth_min: float = None, depth_max: float =None, mmin: float = 4.5, mmax: float = 9.5):
        """
        Plot cumulative or differential Gutenburg-Richter distribution for a given catalogue with Aki b-value at reference mag.
        y-axis: log(annual frequency of events with M>Mw)
        x axis: Mw

        Parameters
        ----------

        show : bool to indicate whether to display plot
        write : file (if any) to write plot to
        best_fit : whether to plot best fit linear trend w/b value
        """

        assert plot_type in ['differential','cumulative'], "plot_type must be one of cumulative or differential"
        if instrumental_path is not None:
            assert os.path.exists(instrumental_path), "Path to instrumental catalogue not found"
            # Read in instrumental seismicity
            seismicity = pd.read_csv(instrumental_path, converters={0: lambda s: str(s)}, infer_datetime_format=True)

        #check for parameters and find them from catalogue if not specified
        if tmin is None:
           tmin=self.catalogue_df['t0'].min(axis=0)
        if tmax is None:
           tmax = self.catalogue_df['t0'].max(axis=0)

        # find magnitudes for whole catalogue
        rsqsim_mags = self.catalogue_df["mw"]
        weightsyrs2 = np.ones(len(rsqsim_mags)) * csts.seconds_per_year / (tmax - tmin)

        plt.figure()
        if plot_type == "differential":
            tints = []
            for i in np.arange(1, nSamp, 1):
                tinit = tmin + (np.random.rand() * (tmax - tmin - window))
                tints.append(tinit)
                tfin = tinit + window
                mags = self.catalogue_df["mw"].loc[
                    (self.catalogue_df['t0'] > tinit) & (self.catalogue_df['t0'] <= tfin)]
                weightsyrs = np.ones(len(mags)) * csts.seconds_per_year / window

                plt.hist(mags, n_bins, weights=weightsyrs, range=(mmin, mmax), histtype='stepfilled', log=True,
                         edgecolor='lightgray', facecolor='lightgray', alpha=0.1)
            # plot last sample with legend
            plt.hist(mags, n_bins, weights=weightsyrs, range=(mmin, mmax), histtype='stepfilled', log=True, edgecolor='lightgray',
                     facecolor='lightgray', alpha=0.1, label=f"{window / csts.seconds_per_year:.0f} yr RSQsim samples")
            # plot full histogram
            plt.hist(rsqsim_mags, n_bins, weights=weightsyrs2, range=(mmin, mmax), histtype='step', log=True, label="RSQsim",
                     edgecolor='grey')

            if instrumental_path is not None:
                #trim to region of interest
                x1 = self.catalogue_df['x'].min()
                y1 = self.catalogue_df['y'].min()
                x2 = self.catalogue_df['x'].max()
                y2 = self.catalogue_df['y'].max()

                maskmag = ((seismicity['Mpref'] >= mmin) & (seismicity['lons'] > x1) & (seismicity['lons'] < x2) & (
                            seismicity['lats'] > y1) & (seismicity['lats'] < y2) & (seismicity['year'] >= inst_year_min) & (
                                       seismicity['depths'] > depth_min) & (seismicity['depths'] <= depth_max))
                latest_year = np.max(seismicity['year'].loc[seismicity['year'] >= inst_year_min])
                instrumental_mags = seismicity["Mpref"].loc[maskmag]
                weightsyrs_IM = np.ones(np.size(instrumental_mags)) / np.ptp(
                    seismicity['year'].loc[seismicity['year'] >= inst_year_min])
                plt.hist(instrumental_mags, n_bins, weights=weightsyrs_IM, range=(mmin, mmax), histtype='step',
                         log=True, label=f"{str(inst_year_min)}-{str(latest_year)}, Mw>{mmin:.1f}", edgecolor='b',
                         linewidth=1.5)

            plt.ylim([0.001, 1000])

        elif plot_type == "cumulative":
            for i in np.arange(1, nSamp, 1):
                tinit = tmin + (np.random.rand() * (tmax - tmin - window))
                tfin = tinit + window
                mags = self.catalogue_df["mw"].loc[
                    (self.catalogue_df['t0'] > tinit) & (self.catalogue_df['t0'] <= tfin)]
                mag_sort = np.sort(mags)[::-1]
                mag_cum = np.ones(shape=np.size(mag_sort))
                mag_cum = np.cumsum(mag_cum)
                weightsyrs = np.ones(len(mags)) * csts.seconds_per_year / (tfin - tinit)
                plt.semilogy(mag_sort, mag_cum * weightsyrs, c='lightgray', alpha=0.6, linewidth=0.5)
            plt.semilogy(mag_sort, mag_cum * weightsyrs, c='lightgray', alpha=0.6, linewidth=0.5,
                           label=f"{window / csts.seconds_per_year:.0f} yr samples")
            new_sort = np.sort(rsqsim_mags)[::-1]
            new_cum = np.ones(shape=np.size(new_sort))
            new_cum = np.cumsum(new_cum)
            plt.semilogy(new_sort, new_cum * weightsyrs2, c='grey', linewidth=1, label="RSQsim")

            if instrumental_path is not None:
                # trim to region of interest
                x1 = self.catalogue_df['x'].min()
                y1 = self.catalogue_df['y'].min()
                x2 = self.catalogue_df['x'].max()
                y2 = self.catalogue_df['y'].max()

                maskmag = ((seismicity['Mpref'] >= mmin) & (seismicity['lons'] > x1) & (seismicity['lons'] < x2) & (
                        seismicity['lats'] > y1) & (seismicity['lats'] < y2) & (seismicity['year'] >= inst_year_min) & (
                                   seismicity['depths'] > depth_min) & (seismicity['depths'] <= depth_max))
                latest_year = np.max(seismicity['year'].loc[seismicity['year'] >= inst_year_min])
                instrumental_mags = seismicity["Mpref"].loc[maskmag]
                weightsyrs_IM = np.ones(np.size(instrumental_mags)) / np.ptp(
                    seismicity['year'].loc[seismicity['year'] >= inst_year_min])
                IMsort = np.sort(instrumental_mags)[::-1]
                IMcum = np.ones(shape=np.size(IMsort))
                IMcum = np.cumsum(IMcum)
                plt.semilogy(IMsort, IMcum * weightsyrs_IM[0], c='b', linewidth=1,
                               label=f'{inst_year_min} - {latest_year}, Mw>{mmin:.1f}')
                correctionFactor = 2 / 3.0 * 1 / 1.5
                plt.semilogy(IMsort, IMcum * weightsyrs_IM[0] * correctionFactor, c='b', linestyle=':', linewidth=1,
                               label=f'{inst_year_min} - {latest_year}, Mw>{mmin:.1f} corr')
                xsortNZFull = IMsort[:]
                ysortNZFull = IMcum * weightsyrs_IM[0]
            plt.ylim([0.001, 100])

        plt.ylabel('N [$yr^{-1}$]')
        plt.xlabel('M')
        plt.tight_layout()
        plt.legend()

        if os.path.exists(os.path.dirname(write)):
            plt.savefig(write, dpi=450)
        else:
            print("write directory not found")
        if show:
            plt.show()

    def plot_depth_hist(self,fault_model: RsqSimMultiFault, n_bins: int = 10, depth_min: float=None, depth_max: float=None, write: str = None, show: bool = True):

        """
        Plot histogram of synthetic earthquake hypocentral depths and depths to base of faults.

        Parameters
        ----------
        fault_model: RsqSimMultiFault fault network
        depth_min: minimum depth of synthetic seismicity (km)
        depth_max: maximum depth of synthetic seismicity (km)
        write: path to outputfile file to write to
        show: boolean
        """
        if depth_min is None:
            depth_min=-0.001 * self.catalogue_df['z'].max(axis=0)
        if depth_max is None:
            depth_max = -0.001 * self.catalogue_df['z'].min(axis=0)

        fig, ax = plt.subplots(1, 1)
        depths = self.catalogue_df['z'] * -0.001
        ax.hist(depths, n_bins, range=(depth_min, depth_max), orientation="horizontal", label="Hypocentral depths")
        fault_depths = [fault.max_depth * -0.001 for fault in fault_model.faults]
        ax.set_ylim([depth_max, depth_min])
        plt.ylabel("Depth (km)")
        ax.set_xlabel("# earthquakes")
        ax2 = ax.twiny()
        ax2.hist(fault_depths, orientation="horizontal", histtype='step', edgecolor='b',
                            label='Base of faults')
        ax2.set_xlabel("# faults")
        fig.legend(loc="lower right", bbox_to_anchor=(1, 0), bbox_transform=ax2.transAxes)
        if os.path.exists(os.path.dirname(write)):
            fig.savefig(write,dpi=450)
        if show:
            fig.show()
    def plot_mean_slip_vs_mag(self, fault_model: RsqSimMultiFault, show: bool = True,
                              write: str = None, plot_rel: bool = True):
        """
        Plot the mean slip on each patch against the moment magnitude of the earthquake for each event in catalogue.

        Parameters
        -------
        fault_model : RsqSimMultiFault object
        show : bool to indicate whether to display plot
        write : file (if any) to write plot to
        plot_rel : plot expected analytic relationship best on scaling laws
        """
        # check mean slip is assigned
        if self.event_mean_slip is None:
            self.assign_event_mean_slip(fault_model)

        # create dictionary of magnitudes and mean slips
        mag_mean_slip = {}
        for event in self.all_events(fault_model):
            mag = event.mw
            mean_slip = self.event_mean_slip[event.event_id]
            mag_mean_slip[mag] = mean_slip

        # convert to data frame for easy plotting
        slip_dict = pd.DataFrame.from_dict(mag_mean_slip, orient='index', columns=['Mean Slip'])
        slip_dict.reset_index(inplace=True)
        slip_dict.rename(columns={"index": "mag"}, inplace=True)
        slip_dict["log_slip"] = np.log10(slip_dict["Mean Slip"])
        # plot
        ax = slip_dict.plot.scatter(x="mag", y="log_slip")
        if plot_rel:
            trend_func=np.polyfit(slip_dict["mag"],slip_dict["log_slip"],1)
            trend_fit=np.poly1d(trend_func)
            plt.plot(slip_dict["mag"],trend_fit(slip_dict["mag"]),"r--",label="y = {}".format(trend_fit))
            offset=(1./3.)*(slip_dict["mag"][0])-slip_dict["log_slip"][0]
            plt.plot(slip_dict["mag"],(1./3.)*(slip_dict["mag"])-offset
                     ,"b--",label="y = 1/3 x - {:.2f}".format(offset))
            plt.legend()
        plt.xlabel("M$_W$")
        plt.ylabel("log$_1$$_0$ (Mean Slip (m))")
        if write is not None:
            plt.savefig(write, dpi=300)
        if show:
            plt.show()
        else:
            plt.close()

    def plot_area_vs_mag(self, fault_model: RsqSimMultiFault, show: bool = True,
                         write: str = None, plot_rel: bool = True):
        """
        Plot the area of each event against the seismic moment of the earthquake for each event in catalogue.

        Parameters
        -------

        fault_model : RsqSimMultiFault object
        show : bool to indicate whether to display plot
        write : file (if any) to write plot to
        plot_rel : plot best fit logarithmic trend

        """
        # create dictionary of magnitudes and areas
        mag_area = {}
        for event in self.all_events(fault_model):
            mag = event.mw
            mag_area[mag] = event.area

        # convert to data frame for easy plotting
        area_dict = pd.DataFrame.from_dict(mag_area, orient='index', columns=['Area'])
        area_dict.reset_index(inplace=True)
        area_dict.rename(columns={"index": "mag"}, inplace=True)
        area_dict["log_area"] = np.log10(area_dict["Area"])
        # plot
        ax = area_dict.plot.scatter(x="mag", y="log_area")
        if plot_rel:
            log_fit=np.polyfit(area_dict["mag"],area_dict["log_area"],1)
            log_func=np.poly1d(log_fit)
            plt.plot(area_dict["mag"], log_func(area_dict["mag"]), 'r--',
                     label="y = {}".format(log_func))
            plt.legend()
        plt.xlabel("M$_W$")
        plt.ylabel("log$_1$$_0$ (Area (m$^2$))")
        if write is not None:
            plt.savefig(write, dpi=300)
        if show:
            plt.show()
        else:
            plt.close()

    def stress_drops(self, stress_c: float = 2.44):
        return calculate_stress_drop(self.m0, self.area, stress_c=stress_c)

    def scaling_c(self):
        return calculate_scaling_c(self.mw, self.area)

    def scaling_summary_statistics(self, stress_c: float = 2.44):
        return summary_statistics(self.catalogue_df, stress_c=stress_c)

    def all_slip_distributions_to_vtk(self, fault_model: RsqSimMultiFault, output_directory: str,
                                      include_zeros: bool = False, min_slip_value: float = None):
        """

        @param fault_model:
        @param output_directory:
        @param include_zeros:
        @return:
        """
        assert os.path.exists(output_directory), "Make directory before writing VTK"
        for event in self.all_events(fault_model):
            outfile_path = os.path.join(output_directory, f"event{event.event_id}.vtk")
            event.slip_dist_to_vtk(outfile_path, include_zeros=include_zeros,min_slip_value=min_slip_value)



def read_bruce(run_dir: str = "/home/UOCNT/arh128/PycharmProjects/rnc2/data/shaw2021/rundir4627",
               fault_file: str = "bruce_faults.in", names_file: str = "bruce_names.in",
               catalogue_file: str = "eqs..out"):
    fault_full = os.path.join(run_dir, fault_file)
    names_full = os.path.join(run_dir, names_file)

    assert os.path.exists(fault_full)

    bruce_faults = RsqSimMultiFault.read_fault_file_bruce(fault_full,
                                                          names_full,
                                                          transform_from_utm=True)

    catalogue_full = os.path.join(run_dir, catalogue_file)
    assert os.path.exists(catalogue_full)

    catalogue = RsqSimCatalogue.from_catalogue_file_and_lists(catalogue_full,
                                                              run_dir, "rundir4627")

    return bruce_faults, catalogue


def read_bruce_if_necessary(run_dir: str = "/home/UOCNT/arh128/PycharmProjects/rnc2/data/shaw2021/rundir4627",
                            fault_file: str = "bruce_faults.in", names_file: str = "bruce_names.in",
                            catalogue_file: str = "eqs..out", default_faults: str = "bruce_faults",
                            default_cat: str = "catalogue"):
    print(globals())
    if not all([a in globals() for a in (default_faults, default_cat)]):
        bruce_faults, catalogue = read_bruce(run_dir=run_dir, fault_file=fault_file, names_file=names_file,
                                             catalogue_file=catalogue_file)
        return bruce_faults, catalogue


def combine_boundaries(bounds1: list, bounds2: list):
    assert len(bounds1) == len(bounds2)
    min_bounds = [min([a, b]) for a, b in zip(bounds1, bounds2)]
    max_bounds = [max([a, b]) for a, b in zip(bounds1, bounds2)]
    return min_bounds[:2] + max_bounds[2:]<|MERGE_RESOLUTION|>--- conflicted
+++ resolved
@@ -195,9 +195,7 @@
 
         # Read in catalogue to dataframe and initiate class instance
         rcat = cls.from_catalogue_file(catalogue_file, reproject=reproject)
-        # print("Messing around with this 9/5/23 - check it still does what you want!")
-        #
-        # print(rcat.catalogue_df.index)
+
         if serial:
             rcat.patch_list = read_text(standard_list_files[0], format="i") - 1
             # indices start from 1, change so that it is zero instead
@@ -522,12 +520,7 @@
         else:
             assert isinstance(event_number, abc.Iterable), "Expecting either int or array/list of ints"
             ev_ls = list(event_number)
-<<<<<<< HEAD
             assert all([isinstance(a, (int, np.int32, np.int64)) for a in ev_ls])
-=======
-            assert all([isinstance(a, (int,np.int32)) for a in ev_ls])
-
->>>>>>> 355b2404
         out_events = []
 
         cat_dict = self.catalogue_df.to_dict(orient='index')
